/**
 * Copyright 2016 Bryan Kelly
 *
 * Licensed under the Apache License, Version 2.0 (the "License"); you may not
 * use this file except in compliance with the License.
 *
 * You may obtain a copy of the License at
 * http://www.apache.org/licenses/LICENSE-2.0
 *
 * Unless required by applicable law or agreed to in writing, software
 * distributed under the License is distributed on an "AS IS" BASIS, WITHOUT
 * WARRANTIES OR CONDITIONS OF ANY KIND, either express or implied. See the
 * License for the specific language governing permissions and limitations
 * under the License.
 */
package com.btkelly.gnag.tasks;

import com.android.build.gradle.api.BaseVariant;
import com.btkelly.gnag.api.GitHubApi;
import com.btkelly.gnag.extensions.GitHubExtension;
import com.btkelly.gnag.models.*;
<<<<<<< HEAD
import com.btkelly.gnag.utils.StringUtils;
=======
import com.btkelly.gnag.models.GitHubStatusType;
>>>>>>> c638ee43
import com.btkelly.gnag.utils.ViolationFormatter;
import com.btkelly.gnag.utils.ViolationsFormatter;
import com.btkelly.gnag.utils.ViolationsUtil;
import com.github.stkent.githubdiffparser.models.Diff;
import org.gradle.api.DefaultTask;
import org.gradle.api.Project;
import org.gradle.api.tasks.TaskAction;
import org.jetbrains.annotations.NotNull;

import java.util.*;

import static com.btkelly.gnag.models.GitHubStatusType.*;
import static com.btkelly.gnag.models.Violation.COMPARATOR;
import static java.util.concurrent.TimeUnit.SECONDS;

/**
 * Created by bobbake4 on 4/1/16.
 */
public class GnagReportTask extends DefaultTask {

<<<<<<< HEAD
    private static final String GLOBAL_TASK_NAME = "gnagReport";

    private static final String REMOTE_SUCCESS_COMMENT_FORMAT_STRING = "Congrats, no :poop: code found%s!";
=======
    public static final String TASK_NAME = "gnagReport";
    private static final String REMOTE_SUCCESS_COMMENT_FORMAT_STRING = "Congrats, no :poop: code found in the **%s** module%s!";
>>>>>>> c638ee43

    public static void addTasksToProject(
            @NotNull final Project project,
            @NotNull final GitHubExtension gitHubExtension,
            @NotNull final Collection<? extends BaseVariant> variants) {

        final List<String> variantGnagReportTaskNames = new ArrayList<>();
        
        variants.forEach(variant -> {
            String variantName = variant.getName();

            Map<String, Object> variantTaskOptions = new HashMap<>();

            variantTaskOptions.put(TASK_TYPE, GnagReportTask.class);
            variantTaskOptions.put(TASK_GROUP, "Verification");
            variantTaskOptions.put(TASK_DEPENDS_ON, GnagCheckTask.getTaskNameForBuildVariant(variant));
            variantTaskOptions.put(TASK_DESCRIPTION, "Runs Gnag on the " + variantName + " build variant, reports results to GitHub, and sets the status of a PR");

            GnagReportTask variantGnagReportTask = (GnagReportTask) project.task(variantTaskOptions, getTaskNameForBuildVariant(variant));
            variantGnagReportTask.dependsOn(GnagCheckTask.getTaskNameForBuildVariant(variant));
            variantGnagReportTask.setGitHubExtension(gitHubExtension);
            
            variantGnagReportTaskNames.add(variantGnagReportTask.getName());
        });

        final Map<String, Object> globalTaskOptions = new HashMap<>();

        globalTaskOptions.put(TASK_GROUP, "Verification");
        globalTaskOptions.put(TASK_DESCRIPTION, "Runs Gnag on all build variants, reports results to GitHub, and sets the status of a PR");
        globalTaskOptions.put(TASK_DEPENDS_ON, variantGnagReportTaskNames);

        project.task(globalTaskOptions, GLOBAL_TASK_NAME);
    }

    @NotNull
    private static String getTaskNameForBuildVariant(@NotNull final BaseVariant variant) {
        String variantName = variant.getName();
        return GLOBAL_TASK_NAME + StringUtils.capitalizeFirstChar(variantName);
    }

    private GitHubApi gitHubApi;
    private String prSha;

    @SuppressWarnings("unused")
    @TaskAction
    public void taskAction() {

        updatePRStatus(PENDING);

        final Object projectStatus = getProject().getStatus();

        if (projectStatus instanceof CheckStatus) {
            final CheckStatus checkStatus = (CheckStatus) projectStatus;
            System.out.println("Project status: " + checkStatus);

            fetchPRShaIfRequired();

            if (checkStatus.getGitHubStatusType() == SUCCESS) {
                final String commitString = prSha != null ? " as of commit " + prSha : "";

                gitHubApi.postGitHubPRCommentAsync(
                        String.format(REMOTE_SUCCESS_COMMENT_FORMAT_STRING, getProject().getName(), commitString));
            } else {
                postViolationComments(checkStatus.getViolations());
            }

            updatePRStatus(checkStatus.getGitHubStatusType());
        } else {
            System.out.println("Project status is not instanceof Check Status");
            updatePRStatus(ERROR);
        }
    }

    public void setGitHubExtension(GitHubExtension gitHubExtension) {
        this.gitHubApi = new GitHubApi(gitHubExtension);
    }

    private void fetchPRShaIfRequired() {
        if (StringUtils.isBlank(prSha)) {
            GitHubPRDetails pullRequestDetails = gitHubApi.getPRDetailsSync();

            if (pullRequestDetails != null && pullRequestDetails.getHead() != null) {
                prSha = pullRequestDetails.getHead().getSha();
            }
        }
    }

    private void updatePRStatus(GitHubStatusType gitHubStatusType) {
        if (StringUtils.isNotBlank(prSha)) {
            gitHubApi.postUpdatedGitHubStatusAsync(gitHubStatusType, getProject().getName(), prSha);
        }
    }

    private void postViolationComments(@NotNull final Set<Violation> violations) {
        final Set<Violation> violationsWithAllLocationInformation
                = ViolationsUtil.hasViolationWithAllLocationInformation(violations);

        if (StringUtils.isBlank(prSha) || violationsWithAllLocationInformation.isEmpty()) {
            gitHubApi.postGitHubPRCommentAsync(ViolationsFormatter.getHtmlStringForAggregatedComment(violations));
            return;
        }

        final List<Diff> diffs = gitHubApi.getPRDiffsSync();

        if (diffs.isEmpty()) {
            gitHubApi.postGitHubPRCommentAsync(ViolationsFormatter.getHtmlStringForAggregatedComment(violations));
            return;
        }

        final Map<Violation, PRLocation> violationPRLocationMap
                = ViolationsUtil.getPRLocationsForViolations(violations, diffs);

        final List<Violation> violationsWithValidLocationInfo = new ArrayList<>();
        final Set<Violation> violationsWithMissingOrInvalidLocationInfo = new HashSet<>();

        for (final Map.Entry<Violation, PRLocation> entry : violationPRLocationMap.entrySet()) {
            final Violation violation = entry.getKey();
            final PRLocation prLocation = entry.getValue();

            if (prLocation != null) {
                violationsWithValidLocationInfo.add(violation);
            } else {
                violationsWithMissingOrInvalidLocationInfo.add(violation);
            }
        }

        violationsWithValidLocationInfo.sort(COMPARATOR);

        violationsWithValidLocationInfo.forEach(violation ->
                gitHubApi.postGitHubInlineCommentSync(
                        ViolationFormatter.getHtmlStringForInlineComment(violation), 
                        prSha, 
                        violationPRLocationMap.get(violation)));

        if (!violationsWithMissingOrInvalidLocationInfo.isEmpty()) {
            try {
                /*
                 * Try to post the aggregate comment _strictly after_ all individual comments. GitHub seems to round
                 * post times to the nearest second, so delaying by one whole second should be sufficient here.
                 */
                Thread.sleep(SECONDS.toMillis(1));
            } catch (final InterruptedException e) {
                e.printStackTrace();
            }

            gitHubApi.postGitHubPRCommentAsync(
                    ViolationsFormatter.getHtmlStringForAggregatedComment(
                            violationsWithMissingOrInvalidLocationInfo));
        }
    }
    
}<|MERGE_RESOLUTION|>--- conflicted
+++ resolved
@@ -19,11 +19,8 @@
 import com.btkelly.gnag.api.GitHubApi;
 import com.btkelly.gnag.extensions.GitHubExtension;
 import com.btkelly.gnag.models.*;
-<<<<<<< HEAD
 import com.btkelly.gnag.utils.StringUtils;
-=======
 import com.btkelly.gnag.models.GitHubStatusType;
->>>>>>> c638ee43
 import com.btkelly.gnag.utils.ViolationFormatter;
 import com.btkelly.gnag.utils.ViolationsFormatter;
 import com.btkelly.gnag.utils.ViolationsUtil;
@@ -44,14 +41,9 @@
  */
 public class GnagReportTask extends DefaultTask {
 
-<<<<<<< HEAD
     private static final String GLOBAL_TASK_NAME = "gnagReport";
 
-    private static final String REMOTE_SUCCESS_COMMENT_FORMAT_STRING = "Congrats, no :poop: code found%s!";
-=======
-    public static final String TASK_NAME = "gnagReport";
     private static final String REMOTE_SUCCESS_COMMENT_FORMAT_STRING = "Congrats, no :poop: code found in the **%s** module%s!";
->>>>>>> c638ee43
 
     public static void addTasksToProject(
             @NotNull final Project project,
@@ -59,7 +51,7 @@
             @NotNull final Collection<? extends BaseVariant> variants) {
 
         final List<String> variantGnagReportTaskNames = new ArrayList<>();
-        
+
         variants.forEach(variant -> {
             String variantName = variant.getName();
 
@@ -73,7 +65,7 @@
             GnagReportTask variantGnagReportTask = (GnagReportTask) project.task(variantTaskOptions, getTaskNameForBuildVariant(variant));
             variantGnagReportTask.dependsOn(GnagCheckTask.getTaskNameForBuildVariant(variant));
             variantGnagReportTask.setGitHubExtension(gitHubExtension);
-            
+
             variantGnagReportTaskNames.add(variantGnagReportTask.getName());
         });
 
@@ -182,8 +174,8 @@
 
         violationsWithValidLocationInfo.forEach(violation ->
                 gitHubApi.postGitHubInlineCommentSync(
-                        ViolationFormatter.getHtmlStringForInlineComment(violation), 
-                        prSha, 
+                        ViolationFormatter.getHtmlStringForInlineComment(violation),
+                        prSha,
                         violationPRLocationMap.get(violation)));
 
         if (!violationsWithMissingOrInvalidLocationInfo.isEmpty()) {
@@ -202,5 +194,5 @@
                             violationsWithMissingOrInvalidLocationInfo));
         }
     }
-    
+
 }